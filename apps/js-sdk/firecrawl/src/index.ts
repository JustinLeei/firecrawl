--- conflicted
+++ resolved
@@ -74,44 +74,17 @@
  * Defines the options and configurations available for scraping web content.
  */
 export interface ScrapeParams {
-<<<<<<< HEAD
-  formats: ("markdown" | "html" | "rawHtml" | "content" | "links" | "screenshot" | "extract")[];
-=======
-  formats: ("markdown" | "html" | "rawHtml" | "content" | "links" | "screenshot" | "full@scrennshot")[];
->>>>>>> 4f92bb4b
+  formats: ("markdown" | "html" | "rawHtml" | "content" | "links" | "screenshot" | "extract" | "full@scrennshot")[];
   headers?: Record<string, string>;
   includeTags?: string[];
   excludeTags?: string[];
   onlyMainContent?: boolean;
-<<<<<<< HEAD
-  screenshotMode?: "desktop" | "full-desktop" | "mobile" | "full-mobile";
-  waitFor?: number;
-  timeout?: number;
   extract?: {
     prompt?: string;
     schema?: z.ZodSchema | any;
     systemPrompt?: string;
   };
-}
-
-/**
- * Parameters for scraping operations on v0.
- * Includes page and extractor options specific to API version v0.
- */
-export interface ScrapeParamsV0 {
-  pageOptions?: {
-    headers?: Record<string, string>;
-    includeHtml?: boolean;
-    includeRawHtml?: boolean;
-    onlyIncludeTags?: string[];
-    onlyMainContent?: boolean;
-    removeTags?: string[];
-    replaceAllPathsWithAbsolutePaths?: boolean;
-    screenshot?: boolean;
-    fullPageScreenshot?: boolean;
-=======
->>>>>>> 4f92bb4b
-    waitFor?: number;
+  waitFor?: number;
   timeout?: number;
 }
 
