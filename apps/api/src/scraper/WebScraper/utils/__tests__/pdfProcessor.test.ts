import * as pdfProcessor from '../pdfProcessor';

describe('PDF Processing Module - Integration Test', () => {
  it('should correctly process a simple PDF file without the LLAMAPARSE_API_KEY', async () => {
    delete process.env.LLAMAPARSE_API_KEY;
<<<<<<< HEAD
    const { content, pageStatusCode, pageError } = await pdfProcessor.fetchAndProcessPdf('https://s3.us-east-1.amazonaws.com/storage.mendable.ai/rafa-testing/test%20%281%29.pdf');
    expect(content.trim()).toEqual("Dummy PDF file");
    expect(pageStatusCode).toEqual(200);
    expect(pageError).toBeUndefined();
=======
    const pdfContent = await pdfProcessor.fetchAndProcessPdf('https://s3.us-east-1.amazonaws.com/storage.mendable.ai/rafa-testing/test%20%281%29.pdf', true);
    expect(pdfContent.trim()).toEqual("Dummy PDF file");
>>>>>>> 2c0a2c74
  });

// We're hitting the LLAMAPARSE rate limit 🫠
//   it('should download and read a simple PDF file by URL', async () => {
//     const pdfContent = await pdfProcessor.fetchAndProcessPdf('https://s3.us-east-1.amazonaws.com/storage.mendable.ai/rafa-testing/test%20%281%29.pdf');
//     expect(pdfContent).toEqual("Dummy PDF file");
//   });

//   it('should download and read a complex PDF file by URL', async () => {
//     const pdfContent = await pdfProcessor.fetchAndProcessPdf('https://arxiv.org/pdf/2307.06435.pdf');

//     const expectedContent = 'A Comprehensive Overview of Large Language Models\n' +
//     '                       a                        a,∗            b,∗                         c,d,∗                   e,f                           e,f                     g,i\n' +
//     '   Humza Naveed         , Asad Ullah Khan          , Shi Qiu     , Muhammad Saqib               , Saeed Anwar        , Muhammad Usman              , Naveed Akhtar         ,\n' +
//     '                                                                     Nick Barnes      h, Ajmal Mian      i\n' +
//     '                                                   aUniversity of Engineering and Technology (UET), Lahore, Pakistan\n' +
//     '                                                     bThe Chinese University of Hong Kong (CUHK), HKSAR, China\n' +
//     '                                                        cUniversity of Technology Sydney (UTS), Sydney, Australia\n' +
//     '                                       dCommonwealth Scientific and Industrial Research Organisation (CSIRO), Sydney, Australia\n' +
//     '                                           eKing Fahd University of Petroleum and Minerals (KFUPM), Dhahran, Saudi Arabia\n' +
//     '                                   fSDAIA-KFUPM Joint Research Center for Artificial Intelligence (JRCAI), Dhahran, Saudi Arabia\n' +
//     '                                                        gThe University of Melbourne (UoM), Melbourne, Australia\n' +
//     '                                                       hAustralian National University (ANU), Canberra, Australia\n' +
//     '                                                       iThe University of Western Australia (UWA), Perth, Australia\n' +
//     '  Abstract\n' +
//     '     Large Language Models (LLMs) have recently demonstrated remarkable capabilities in natural language processing tasks and\n' +
//     '  beyond. This success of LLMs has led to a large influx of research contributions in this direction. These works encompass diverse\n' +
//     '  topics such as architectural innovations, better training strategies, context length improvements, fine-tuning, multi-modal LLMs,\n' +
//     '  robotics, datasets, benchmarking, efficiency, and more. With the rapid development of techniques and regular breakthroughs in\n' +
//     '  LLM research, it has become considerably challenging to perceive the bigger picture of the advances in this direction. Considering\n' +
//     '  the rapidly emerging plethora of literature on LLMs, it is imperative that the research community is able to benefit from a concise\n' +
//     '  yet comprehensive overview of the recent developments in this field. This article provides an overview of the existing literature\n' +
//     '  on a broad range of LLM-related concepts. Our self-contained comprehensive overview of LLMs discusses relevant background\n' +
//     '  concepts along with covering the advanced topics at the frontier of research in LLMs. This review article is intended to not only\n' +
//     '  provide a systematic survey but also a quick comprehensive reference for the researchers and practitioners to draw insights from\n' +
//     '  extensive informative summaries of the existing works to advance the LLM research.\n'
//     expect(pdfContent).toContain(expectedContent);
//   }, 60000); 

});<|MERGE_RESOLUTION|>--- conflicted
+++ resolved
@@ -3,15 +3,10 @@
 describe('PDF Processing Module - Integration Test', () => {
   it('should correctly process a simple PDF file without the LLAMAPARSE_API_KEY', async () => {
     delete process.env.LLAMAPARSE_API_KEY;
-<<<<<<< HEAD
-    const { content, pageStatusCode, pageError } = await pdfProcessor.fetchAndProcessPdf('https://s3.us-east-1.amazonaws.com/storage.mendable.ai/rafa-testing/test%20%281%29.pdf');
+    const { content, pageStatusCode, pageError } = await pdfProcessor.fetchAndProcessPdf('https://s3.us-east-1.amazonaws.com/storage.mendable.ai/rafa-testing/test%20%281%29.pdf', true);
     expect(content.trim()).toEqual("Dummy PDF file");
     expect(pageStatusCode).toEqual(200);
     expect(pageError).toBeUndefined();
-=======
-    const pdfContent = await pdfProcessor.fetchAndProcessPdf('https://s3.us-east-1.amazonaws.com/storage.mendable.ai/rafa-testing/test%20%281%29.pdf', true);
-    expect(pdfContent.trim()).toEqual("Dummy PDF file");
->>>>>>> 2c0a2c74
   });
 
 // We're hitting the LLAMAPARSE rate limit 🫠
