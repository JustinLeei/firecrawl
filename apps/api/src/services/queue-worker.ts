--- conflicted
+++ resolved
@@ -52,11 +52,8 @@
     await job.extendLock(token, jobLockExtensionTime);
   }, jobLockExtendInterval);
 
-<<<<<<< HEAD
   await addJobPriority(job.data.team_id, job.id );
-=======
   let err = null;
->>>>>>> 861e2ebd
   try {
     const result = await processJob(job, token);
     try{
@@ -69,11 +66,8 @@
     }
   } catch (error) {
     console.log("Job failed, error:", error);
-<<<<<<< HEAD
-=======
     Sentry.captureException(error);
     err = error;
->>>>>>> 861e2ebd
     await job.moveToFailed(error, token, false);
   } finally {
     await deleteJobPriority(job.data.team_id, job.id );
